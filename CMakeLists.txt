--- conflicted
+++ resolved
@@ -105,11 +105,7 @@
     src/endpoints.c
     src/events.c
     src/logger.c
-<<<<<<< HEAD
-    src/main.c
     src/murmurhash.c
-=======
->>>>>>> bdc625d2
     src/netaddr.c
     src/netbuffer.c
     src/netpacket.c
@@ -133,28 +129,13 @@
 
 # All sources for oshd_tests
 set(OSHD_TESTS_SOURCES
-<<<<<<< HEAD
-    src/base64.c
-    src/logger.c
-    src/murmurhash.c
-    src/netaddr.c
-    src/netbuffer.c
-    src/netroute.c
-    src/oshd_clock.c
-    src/random.c
-    src/xalloc.c
+    ${OSHD_SOURCES}
     tests/base64_tests.c
     tests/netaddr_tests.c
     tests/netbuffer_tests.c
     tests/netroute_tests.c
-=======
-    ${OSHD_SOURCES}
-    tests/base64_tests.c
-    tests/netaddr_tests.c
-    tests/netbuffer_tests.c
     tests/oshd_device_mode_tests.c
     tests/oshpacket_tests.c
->>>>>>> bdc625d2
     tests/random_tests.c)
 
 
