--- conflicted
+++ resolved
@@ -375,15 +375,11 @@
     { .name = "NoServer", .type = VALUE_NONE, &oshd_param_noserver },
     { .name = "Name", .type = VALUE_REQUIRED, &oshd_param_name },
     { .name = "KeysDir", .type = VALUE_REQUIRED, &oshd_param_keysdir },
-<<<<<<< HEAD
     { .name = "KeysTrust", .type = VALUE_REQUIRED, &oshd_param_keystrust },
-=======
-    { .name = "RemoteAuth", .type = VALUE_NONE, &oshd_param_remoteauth },
     { .name = "ShareEndpoints", .type = VALUE_NONE, &oshd_param_shareendpoints },
     { .name = "AutomaticConnections", .type = VALUE_NONE, &oshd_param_automaticconnections },
     { .name = "AutomaticConnectionsInterval", .type = VALUE_REQUIRED, &oshd_param_automaticconnectionsinterval },
     { .name = "AutomaticConnectionsPercent", .type = VALUE_REQUIRED, &oshd_param_automaticconnectionspercent },
->>>>>>> a57f82c8
     { .name = "Port", .type = VALUE_REQUIRED, &oshd_param_port },
     { .name = "Mode", .type = VALUE_REQUIRED, &oshd_param_mode },
     { .name = "Device", .type = VALUE_REQUIRED, &oshd_param_device },
