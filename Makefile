--- conflicted
+++ resolved
@@ -38,11 +38,7 @@
 SRC		=	src/crypto/cipher.c		\
 			src/crypto/hash.c		\
 			src/crypto/pkey.c		\
-<<<<<<< HEAD
-=======
-			src/crypto/sha3.c		\
 			src/endpoints.c			\
->>>>>>> a57f82c8
 			src/events.c			\
 			src/logger.c			\
 			src/main.c			\
